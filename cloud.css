
:root{
    --clr: rgb(41, 171, 226);
}

.container .cloud {
    position: relative;
    width: 300px;
    z-index: 100;
    filter: drop-shadow(0 0 35px var(--clr));
    pointer-events: none;
}

.container .cloud h2 {
    position: absolute;
    left: 50%;
    transform: translateX(-50%);
    white-space: nowrap;
    color: rgb(41, 171, 226); 
    font-size: 2em;
    z-index: 1000;
    font-weight: 400;
    padding: 0 10px;
    border-radius: 10px;
    text-transform: uppercase;
    background: var(--clr);
}

.container .cloud h2::before {
    content: '';
    position: absolute;
    top: -115px;
    left: 50%;
    transform: translateX(-50%);
    border-radius: 100px;
    width: 120%;
    height: 100px;
    background: var(--clr);
}

.container .cloud h2::after{
    content: '';
    position: absolute;
    top: -150px;
    left: 25px;
    width: 120px;
    height: 120px;
    border-radius: 50%;
    background: var(--clr);
    box-shadow: 120px -30px 0 10px var(--clr);
} 

.container .cloud .drop {
    position: absolute;
    top: 60px;
    height: 20px;
    line-height: 20px;
    color: rgb(41, 171, 226); 
    transform-origin: bottom;
    animation: animate 2s linear infinite;
    filter: drop-shadow(0 0 10px rgb(41, 171, 226)); 
}

@keyframes animate {
    0%{
        transform: translateY(0) scaleY(0);
        transform-origin: top;
    }
    10%{
        transform: translateY(0) scaleY(0.05);
        transform-origin: top;
    }
    20%{
        transform: translateY(0) scaleY(0.5);
        
    }
    
    70%{
        transform: translateY(300px) scaleY(0.5);
        transform-origin: bottom;
    }
    80%{
        transform: translateY(300px) scaleY(1);
        transform-origin: bottom;
    }
    100%{
        transform: translateY(300px) scaleY(0);
        transform-origin: bottom;
        text-shadow: -180px 0 0 var(--clr), 180px 0 var(--clr);
    }
<<<<<<< HEAD
}

@import url('https://fonts.googleapis.com/css2?family=Poppins:ital,wght@0,100;0,200;0,300;0,400;0,500;0,600;0,700;0,800;0,900;1,100;1,200;1,300;1,400;1,500;1,600;1,700;1,800;1,900&display=swap');


.container .cloud {
    position: relative;
    width: 300px;
    /* height: 300px; */
    z-index: 100;
    filter: drop-shadow(0 0 35px var(--clr));
}

.container .cloud h2 {
    position: absolute;
    left: 50%;
    transform: translateX(-50%);
    white-space: nowrap;
    color: #000;
    font-size: 2em;
    z-index: 1000;
    font-weight: 400;
    padding:0 10px;
    border-radius: 10px;
    text-transform: uppercase;
    background: var(--clr);
}

.container .cloud h2::before {
    content: '';
    position: absolute;
    top: -115px;
    left: 50%;
    transform: translateX(-50%);
    border-radius: 100px;
    width: 120%;
    height: 100px;
    background: var(--clr);
}

.container .cloud h2::after{
    content: '';
    position: absolute;
    top: -150px;
    left: 25px;
    width: 120px;
    height: 120px;
    border-radius: 50%;
    background: var(--clr);
    box-shadow: 120px -30px 0 10px var(--clr);
} 

.container .cloud .drop{
  position: absolute;
  top: 60px;
  height: 20px;
  line-height: 20px;
  color: var(--clr);
  transform-origin: bottom;
  animation: animate 2s linear infinite;
=======
>>>>>>> 8c16ff46
}
<|MERGE_RESOLUTION|>--- conflicted
+++ resolved
@@ -88,10 +88,11 @@
         transform-origin: bottom;
         text-shadow: -180px 0 0 var(--clr), 180px 0 var(--clr);
     }
-<<<<<<< HEAD
+}@import url('https://fonts.googleapis.com/css2?family=Poppins:ital,wght@0,100;0,200;0,300;0,400;0,500;0,600;0,700;0,800;0,900;1,100;1,200;1,300;1,400;1,500;1,600;1,700;1,800;1,900&display=swap');
+
+:root{
+    --clr: #0f0;
 }
-
-@import url('https://fonts.googleapis.com/css2?family=Poppins:ital,wght@0,100;0,200;0,300;0,400;0,500;0,600;0,700;0,800;0,900;1,100;1,200;1,300;1,400;1,500;1,600;1,700;1,800;1,900&display=swap');
 
 
 .container .cloud {
@@ -149,6 +150,33 @@
   color: var(--clr);
   transform-origin: bottom;
   animation: animate 2s linear infinite;
-=======
->>>>>>> 8c16ff46
 }
+
+@keyframes animate {
+    0%{
+        transform: translateY(0) scaleY(0);
+        transform-origin: top;
+    }
+    10%{
+        transform: translateY(0) scaleY(0.05);
+        transform-origin: top;
+    }
+    20%{
+        transform: translateY(0) scaleY(0.5);
+        /* transform-origin: top; */
+    }
+    
+    70%{
+        transform: translateY(300px) scaleY(0.5);
+        transform-origin: bottom;
+    }
+    80%{
+        transform: translateY(300px) scaleY(1);
+        transform-origin: bottom;
+    }
+    100%{
+        transform: translateY(300px) scaleY(0);
+        transform-origin: bottom;
+        text-shadow: -180px 0 0 var(--clr), 180px 0 var(--clr);
+    }
+}